--- conflicted
+++ resolved
@@ -9,12 +9,6 @@
 	semver2 "github.com/blang/semver/v4"
 	"gonum.org/v1/gonum/graph/encoding/dot"
 	"gonum.org/v1/gonum/graph/simple"
-<<<<<<< HEAD
-	"log"
-	"os"
-	"regexp"
-=======
->>>>>>> 8942f3e3
 )
 
 type VersionInfo struct {
