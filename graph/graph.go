package graph

import (
	"bufio"
	"fmt"
	"hash/crc32"
	"hash/crc64"
	"log"
	"os"
	"regexp"
	"runtime"
	"sync"
	"time"

	"github.com/Masterminds/semver"
	"github.com/mailru/easyjson"
	"gonum.org/v1/gonum/graph"
	"gonum.org/v1/gonum/graph/encoding/dot"
	"gonum.org/v1/gonum/graph/network"
	"gonum.org/v1/gonum/graph/simple"
	"gonum.org/v1/gonum/graph/traverse"
)

type VersionInfo struct {
	Dependencies map[string]string `json:"dependencies"`
	Timestamp    string            `json:"timestamp"`
}

type PackageInfo struct {
	Versions map[string]VersionInfo `json:"versions"`
	Name     string                 `json:"name"`
}

type Doc struct {
	Pkgs []PackageInfo `json:"pkgs"`
}

// NodeInfo is a type structure for nodes. Name and Version can be removed if we find we don't use them often enough
type NodeInfo struct {
	Timestamp     string
	Name          string
	Version       string
	id            int64
	IsApplication bool
}

type GraphEdge struct {
	g        *simple.DirectedGraph // Graph pointer
	FId, TId int64                 // From id, To id
}

func (e GraphEdge) From() graph.Node {
	return e.g.Node(e.FId)
}

func (e GraphEdge) To() graph.Node {
	return e.g.Node(e.TId)
}

func (e GraphEdge) ReversedEdge() graph.Edge {
	return GraphEdge{FId: e.TId, TId: e.FId, g: e.g}
}

var crcTable *crc64.Table = crc64.MakeTable(crc64.ISO)
var r *regexp.Regexp = regexp.MustCompile("((?P<open>[\\(\\[])(?P<bothVer>((?P<firstVer>(0|[1-9]+)(\\.(0|[1-9]+)(\\.(0|[1-9]+))?)?)(?P<comma1>,)(?P<secondVer1>(0|[1-9]+)(\\.(0|[1-9]+)(\\.(0|[1-9]+))?)?)?)|((?P<comma2>,)?(?P<secondVer2>(0|[1-9]+)(\\.(0|[1-9]+)(\\.(0|[1-9]+))?)?)?))(?P<close>[\\)\\]]))|(?P<simplevers>(0|[1-9]+)(\\.(0|[1-9]+)(\\.(0|[1-9]+))?)?)")

const maxConcurrent = 2 // The max amount of goroutines the CreateEdgesConcurrent function can spawn

// NewNodeInfo constructs a NodeInfo structure and automatically fills the stringID.
func NewNodeInfo(id int64, name string, version string, timestamp string, isApplication bool) *NodeInfo {
	return &NodeInfo{
		id: id,

		Name:          name,
		Version:       version,
		Timestamp:     timestamp,
		IsApplication: isApplication}
}

func (nodeInfo NodeInfo) String() string {
	return fmt.Sprintf("Package: %v - Version: %v", nodeInfo.Name, nodeInfo.Version)
}

// CreateStringIDToNodeInfoMap takes a list of PackageInfo and a simple.DirectedGraph. For each of the packages,
// it creates a mapping of stringIDs to NodeInfo and also adds a node to the graph. The handling of the IDs is delegated
// to Gonum. These IDs are also included in the mapping for ease of access.
func CreateStringIDToNodeInfoMap(packagesInfo *[]PackageInfo, graph *simple.DirectedGraph) map[string]NodeInfo {
	stringIDToNodeInfoMap := make(map[string]NodeInfo, len(*packagesInfo))
	for _, packageInfo := range *packagesInfo {
		for packageVersion, versionInfo := range packageInfo.Versions {
			packageNameVersionString := fmt.Sprintf("%s-%s", packageInfo.Name, packageVersion)
			// Delegate the work of creating a unique ID to Gonum
			newNode := graph.NewNode()
			newId := newNode.ID()
			stringIDToNodeInfoMap[packageNameVersionString] = *NewNodeInfo(newId, packageInfo.Name, packageVersion, versionInfo.Timestamp, false)
			// idToNodeInfo[newId] =
			graph.AddNode(newNode)
		}
	}
	return stringIDToNodeInfoMap
}

// TODO: Maybe change to something like CreateIdToNodeInfoMap so it's not confusing for other people.

func CreateNodeIdToPackageMap(m map[string]NodeInfo) map[int64]NodeInfo {
	s := make(map[int64]NodeInfo, len(m))
	for _, val := range m {
		s[val.id] = val
	}
	return s
}

func CreateHashedVersionMap(pi *[]PackageInfo) map[uint32][]string {
	result := make(map[uint32][]string, len(*pi))
	for _, pkg := range *pi {
		hashedName := hashPackageName(pkg.Name)
		result[hashedName] = make([]string, 0, len(pkg.Versions))
		for ver := range pkg.Versions {
			result[hashedName] = append(result[hashedName], ver)
		}
	}
	return result
}

func CreateNameToVersionMap(m *[]PackageInfo) map[string][]string {
	newMap := make(map[string][]string, len(*m))
	for _, value := range *m {
		name := value.Name
		for k := range value.Versions {
			newMap[name] = append(newMap[name], k)
		}
	}
	return newMap
}

//Function to write the simple graph to a dot file so it could be visualized with GraphViz. This includes only Ids
func Visualization(graph *simple.DirectedGraph, name string) {
	result, _ := dot.Marshal(graph, name, "", "  ")

	file, err := os.Create(name + ".dot")

	if err != nil {
		log.Fatal("Error!", err)
	}
	defer file.Close()

	fmt.Fprint(file, string(result))

}

//Writes to dot file manually from the NodeInfoMap to include the Node info in the graphViz
//TODO: Optimize in the future since this is kind of barbaric probably there is a faster way.
func VisualizationNodeInfo(iDToNodeInfo map[int64]NodeInfo, graph *simple.DirectedGraph, name string) {
	file, err := os.Create(name + ".dot")
	d1 := []byte("strict digraph" + " " + name + " " + "{\n")
	d2 := []byte("}")
	lab := string("[label = \" ")
	edgIt := graph.Edges()

	fmt.Fprint(file, string(d1))

	for _, element := range iDToNodeInfo {
		//fmt.Println("Key:", key, "=>", "Element:", element.id)
		fmt.Fprintf(file, fmt.Sprint(element.id)+lab+element.Name+` \n `+string(element.Version)+` \n `+string(element.Timestamp)+"\""+"];\n")

	}

	for edgIt.Next() {
		fmt.Fprintf(file, fmt.Sprint(edgIt.Edge().From().ID())+" -> "+fmt.Sprint(edgIt.Edge().To().ID())+";\n")
	}

	fmt.Fprint(file, string(d2))

	if err != nil {
		panic(err)
	}

	defer file.Close()

}

// CreateEdges takes a graph, a list of packages and their dependencies, a map of stringIDs to NodeInfo and
// a map of names to versions and creates directed edges between the dependent library and its dependencies.
// TODO: add documentation on how we use semver for edges
// TODO: Discuss removing pointers from maps since they are reference types without the need of using * : https://stackoverflow.com/questions/40680981/are-maps-passed-by-value-or-by-reference-in-go
func CreateEdges(graph *simple.DirectedGraph, inputList *[]PackageInfo, hashToNodeId map[uint64]int64, nodeInfoMap map[int64]NodeInfo, hashToVersionMap map[uint32][]string, isMaven bool) {
	// r, _ := regexp.Compile("((?P<open>[\\(\\[])(?P<bothVer>((?P<firstVer>(0|[1-9]+)(\\.(0|[1-9]+)(\\.(0|[1-9]+))?)?)(?P<comma1>,)(?P<secondVer1>(0|[1-9]+)(\\.(0|[1-9]+)(\\.(0|[1-9]+))?)?)?)|((?P<comma2>,)?(?P<secondVer2>(0|[1-9]+)(\\.(0|[1-9]+)(\\.(0|[1-9]+))?)?)?))(?P<close>[\\)\\]]))|(?P<simplevers>(0|[1-9]+)(\\.(0|[1-9]+)(\\.(0|[1-9]+))?)?)")
	n := len(*inputList)
	for id, packageInfo := range *inputList {
		for version, dependencyInfo := range packageInfo.Versions {
			for dependencyName, dependencyVersion := range dependencyInfo.Dependencies {
				finaldep := dependencyVersion
				if isMaven {
					finaldep = parseMultipleMavenSemVers(dependencyVersion, r)
				}
				constraint, err := semver.NewConstraint(finaldep)
				//c, err := semver2.ParseRange(dependencyVersion)
				if err != nil {
					continue
				}
				for _, v := range LookupVersions(dependencyName, hashToVersionMap) {
					//newVersion, _ := semver2.Parse(v)
					newVersion, err := semver.NewVersion(v)
					if err != nil {
						//fmt.Println(v)
						//panic(err)
						continue
					}
					if constraint.Check(newVersion) {
						dependencyStringId := fmt.Sprintf("%s-%s", dependencyName, v)
						dependencyGoId := LookupByStringId(dependencyStringId, hashToNodeId)

						packageStringId := fmt.Sprintf("%s-%s", packageInfo.Name, version)
						packageGoId := LookupByStringId(packageStringId, hashToNodeId)

						// Ensure that we do not create edges to self because some packages do that...
						if dependencyGoId != packageGoId {
							graph.SetEdge(GraphEdge{FId: packageGoId, TId: dependencyGoId, g: graph})
						}

					}
				}
			}
		}
		fmt.Printf("\u001b[1A \u001b[2K \r") // Clear the last line
		fmt.Printf("%.2f%% done (%d / %d packages connected to their dependencies)\n", float32(id)/float32(n)*100, id, n)
	}
}

<<<<<<< HEAD
func CreateEdgesDebian(graph *simple.DirectedGraph, inputList *[]PackageInfo, hashToNodeId map[uint64]int64, nodeInfoMap map[int64]NodeInfo, hashToVersionMap map[uint32][]string, isMaven bool) {
	n := len(*inputList)
	for id, packageInfo := range *inputList {
		for version, dependencyInfo := range packageInfo.Versions {
			for dependencyName, dependencyVersion := range dependencyInfo.Dependencies {
				finaldep := dependencyVersion
				for _, v := range LookupVersions(dependencyName, hashToVersionMap) {
					//newVersion, _ := semver2.Parse(v)
					newVersion := ParseDebianVersion(v)

					if CheckConstraint(finaldep, *newVersion) {
						dependencyStringId := fmt.Sprintf("%s-%s", dependencyName, v)
						dependencyGoId := LookupByStringId(dependencyStringId, hashToNodeId)

						packageStringId := fmt.Sprintf("%s-%s", packageInfo.Name, version)
						packageGoId := LookupByStringId(packageStringId, hashToNodeId)

						// Ensure that we do not create edges to self because some packages do that...
						if dependencyGoId != packageGoId {
							graph.SetEdge(GraphEdge{FId: packageGoId, TId: dependencyGoId, g: graph})
						}

					}
				}
			}
		}
		fmt.Printf("\u001b[1A \u001b[2K \r") // Clear the last line
		fmt.Printf("%.2f%% done (%d / %d packages connected to their dependencies)\n", float32(id)/float32(n)*100, id, n)
		if id%5000 == 0 {
			debug.FreeOSMemory()
		}
	}
}

func CreateEdgesConcurrent(graph *simple.DirectedGraph, inputList *[]PackageInfo, hashToNodeId map[uint64]int64, nodeInfoMap map[int64]NodeInfo, nameToVersionMap map[string][]string, isMaven bool) {
	var graphMutex sync.RWMutex
	var wg sync.WaitGroup
	guard := make(chan uint8, maxConcurrent)

	for _, packageInfo := range *inputList {
		for version, dependencyInfo := range packageInfo.Versions {
			for dependencyName, dependencyVersion := range dependencyInfo.Dependencies {
				wg.Add(1) // Add one goroutine to wait group
				go func(dependencyVersion string, isMaven bool, nameToVersionMap map[string][]string, dependencyName string, hashToNodeId map[uint64]int64, graph *simple.DirectedGraph, packageName string, packageVersion string, mut *sync.RWMutex) {
					guard <- 1
					defer wg.Done()
					createEdgesForDependency(dependencyName, dependencyVersion, isMaven, nameToVersionMap, hashToNodeId, graph, packageName, packageVersion, mut)
					<-guard
				}(dependencyVersion, isMaven, nameToVersionMap, dependencyName, hashToNodeId, graph, packageInfo.Name, version, &graphMutex)

			}
		}
	}

	wg.Wait()

}

func createEdgesForDependency(dependencyName string, dependencyVersion string, isMaven bool, nameToVersionMap map[string][]string, hashToNodeId map[uint64]int64, graph *simple.DirectedGraph, packageName string, packageVersion string, graphMutex *sync.RWMutex) {
	finaldep := dependencyVersion
	if isMaven {
		finaldep = parseMultipleMavenSemVers(dependencyVersion, mvnRegex)
	}
	constraint, err := semver.NewConstraint(finaldep)

	if err != nil { // If the constraint doesn't work, just try an exact match
		//log.Printf("Error: %s (with dependency %s - %s)\n", err, dependencyName, dependencyVersion)
		for _, v := range nameToVersionMap[dependencyName] {
			if dependencyVersion == v {
				addEdge(graphMutex, dependencyName, v, hashToNodeId, graph, packageName, packageVersion)
				break
			}
		}
	} else {
		for _, v := range nameToVersionMap[dependencyName] {
			newVersion, err := semver.NewVersion(v)
			if err != nil {
				continue
			}
			if constraint.Check(newVersion) {
				addEdge(graphMutex, dependencyName, v, hashToNodeId, graph, packageName, packageVersion)
			}
		}
	}

}

=======
>>>>>>> 7241d17c
func addEdge(graphMutex *sync.RWMutex, dependencyName string, v string, hashToNodeId map[uint64]int64, graph *simple.DirectedGraph, packageName string, packageVersion string) {
	graphMutex.RLock()
	dependencyStringId := fmt.Sprintf("%s-%s", dependencyName, v)
	dependencyGoId := LookupByStringId(dependencyStringId, hashToNodeId)
	dependencyNode := graph.Node(dependencyGoId)

	packageStringId := fmt.Sprintf("%s-%s", packageName, packageVersion)
	packageGoId := LookupByStringId(packageStringId, hashToNodeId)
	packageNode := graph.Node(packageGoId)
	graphMutex.RUnlock()
	if packageGoId != dependencyGoId { // This prevents self-loops
		graphMutex.Lock()
		graph.SetEdge(simple.Edge{F: packageNode, T: dependencyNode})
		graphMutex.Unlock() // We're done, release it to the next goroutine
	}
}

func parseMultipleMavenSemVers(s string, reg *regexp.Regexp) string {
	var finalResult string
	chars := []rune(s)
	openIndex := 0
	closeIndex := 0
	for i := 0; i < len(chars); i++ {
		char := string(chars[i])
		if char == "(" || char == "[" {
			openIndex = i
		}
		if char == ")" || char == "]" {
			closeIndex = i
			if i != len(chars)-1 {
				finalResult += translateMavenSemver(s[openIndex:closeIndex+1], reg) + " || "
			} else {
				finalResult += translateMavenSemver(s[openIndex:closeIndex+1], reg)
			}
		}

	}
	if closeIndex == 0 && openIndex == 0 {
		return translateMavenSemver(s, reg)
	}

	return finalResult
}

func translateMavenSemver(s string, reg *regexp.Regexp) string {
	match := reg.FindStringSubmatch(s)
	result := make(map[string]string)
	var finalResult string
	for i, name := range reg.SubexpNames() {
		if i != 0 && name != "" {
			result[name] = match[i]
		}
	}
	if len(result["close"]) > 0 {
		if len(result["secondVer2"]) > 0 {
			if len(result["comma1"]) > 0 || len(result["comma2"]) > 0 {
				switch result["close"] {
				case "]":
					finalResult = "<= " + result["secondVer2"]
				case ")":
					finalResult = "< " + result["secondVer2"]
				}
			} else {
				finalResult = "= " + result["secondVer2"]
			}
		} else {
			if len(result["firstVer"]) > 0 && len(result["secondVer1"]) > 0 {
				switch result["open"] {
				case "[":
					finalResult = ">= " + result["firstVer"] + ", "
				case "(":
					finalResult = "> " + result["firstVer"] + ", "
				}
				switch result["close"] {
				case "]":
					finalResult += "<= " + result["secondVer1"]
				case ")":
					finalResult += "< " + result["secondVer1"]
				}
			} else if len(result["firstVer"]) > 0 && len(result["secondVer1"]) == 0 {
				switch result["open"] {
				case "[":
					finalResult = ">= " + result["firstVer"]
				case "(":
					finalResult = "> " + result["firstVer"]
				}
			}
		}
	} else {
		finalResult = ">= " + result["simplevers"]
	}
	return finalResult

}

func ParseJSON(inPath string) []PackageInfo {

	f, err := os.Open(inPath)
	if err != nil {
		log.Fatal(err)
	}
	defer f.Close()

	var result Doc
	err = easyjson.UnmarshalFromReader(f, &result)
	if err != nil {
		panic(err)
	}
	fmt.Printf("Read %d packages\n", len(result.Pkgs))

	return result.Pkgs
}

func CreateMaps(packageList *[]PackageInfo, graph *simple.DirectedGraph) (map[uint64]int64, map[int64]NodeInfo) {
	hashToNodeId := make(map[uint64]int64, len(*packageList)*10)
	idToNodeInfo := make(map[int64]NodeInfo, len(*packageList)*10)
	f, err := os.Open("data/input/applications.txt")
	if err != nil {
		log.Fatal(err)
	}
	defer f.Close()
	scanner := bufio.NewScanner(f)
	map1 := make(map[string]bool)
	for scanner.Scan() {
		// do something with a line
		map1[scanner.Text()] = true
	}

	for _, packageInfo := range *packageList {
		isApp := false
		if map1[packageInfo.Name] == true || map1["python-"+packageInfo.Name] || map1["python3-"+packageInfo.Name] {
			isApp = true
		}
		for packageVersion, versionInfo := range packageInfo.Versions {
			stringID := fmt.Sprintf("%s-%s", packageInfo.Name, packageVersion)
			hashed := hashStringId(stringID)
			// Delegate the work of creating a unique ID to Gonum
			newNode := graph.NewNode()
			newId := newNode.ID()
			hashToNodeId[hashed] = newId
			idToNodeInfo[newId] = *NewNodeInfo(newId, packageInfo.Name, packageVersion, versionInfo.Timestamp, isApp)
			graph.AddNode(newNode)
		}
	}
	//var arr []NodeInfo
	//for _, x := range idToNodeInfo {
	//	if x.IsApplication {
	//		arr = append(arr, x)
	//	}
	//}
	//fmt.Println(arr)
	return hashToNodeId, idToNodeInfo
}

func hashStringId(stringID string) uint64 {
	hashed := crc64.Checksum([]byte(stringID), crcTable)
	return hashed
}

func hashPackageName(packageName string) uint32 {
	hashed := crc32.ChecksumIEEE([]byte(packageName))
	return hashed
}

func LookupVersions(packageName string, versionMap map[uint32][]string) []string {
	hash := hashPackageName(packageName)
	return versionMap[hash]
}

func LookupByStringId(stringId string, hashTable map[uint64]int64) int64 {
	hash := hashStringId(stringId)
	goId := hashTable[hash]
	return goId
}

func CreateGraph(inputPath string, isUsingMaven bool) (*simple.DirectedGraph, map[uint64]int64, map[int64]NodeInfo, map[uint32][]string) {
	fmt.Println("Parsing input")
	packagesList := ParseJSON(inputPath)
	// runtime.GC()
	graph := simple.NewDirectedGraph()
	// stringIDToNodeInfo := CreateStringIDToNodeInfoMap(packagesList, graph)
	// idToNodeInfo := CreateNodeIdToPackageMap(stringIDToNodeInfo)
	fmt.Println("Adding nodes and creating indices")
	hashToNodeId, idToNodeInfo := CreateMaps(&packagesList, graph)
	// nameToVersions := CreateNameToVersionMap(&packagesList)
	hashToVersions := CreateHashedVersionMap(&packagesList)
	fmt.Println("Creating edges")
	fmt.Println()
	CreateEdgesDebian(graph, &packagesList, hashToNodeId, idToNodeInfo, hashToVersions, isUsingMaven)
	//CreateEdgesConcurrent(graph, &packagesList, hashToNodeId, idToNodeInfo, nameToVersions, isUsingMaven)
	fmt.Println("Done!")
	// TODO: This might cause some issues but for now it saves it quite a lot of memory
	runtime.GC()
	numNodes := graph.Nodes().Len()
	runtime.GC()
	numEdges := graph.Edges().Len()
	runtime.GC()
	fmt.Printf("Nodes: %d, Edges: %d\n", numNodes, numEdges)
	return graph, hashToNodeId, idToNodeInfo, hashToVersions
}

// This function returns true when time t lies in the interval [begin, end], false otherwise
func InInterval(t, begin, end time.Time) bool {
	return t.Equal(begin) || t.Equal(end) || t.After(begin) && t.Before(end)
}

// This is a helper function used to initialize all required auxillary data structures for the graph traversal
func initializeTraversal(g *simple.DirectedGraph, nodeMap map[int64]NodeInfo, connected []*graph.Edge, withinInterval map[int64]bool, beginTime time.Time, endTime time.Time, w traverse.DepthFirst) {
	nodes := g.Nodes()
	for nodes.Next() { // Initialize withinInterval data structure
		n := nodes.Node()
		id := n.ID()
		publishTime, _ := time.Parse(time.RFC3339, nodeMap[id].Timestamp)
		if InInterval(publishTime, beginTime, endTime) {
			withinInterval[id] = true
		}
	}

	// TODO: Discuss if we should just leave packages free-floating if they haven't been visited even once
	w = traverse.DepthFirst{
		Traverse: func(e graph.Edge) bool { // The dependent / parent node
			var traverse bool
			fromId := e.From().ID()
			toId := e.To().ID()
			if withinInterval[toId] {
				fromTime, _ := time.Parse(time.RFC3339, nodeMap[fromId].Timestamp) // The dependent node's time stamp
				toTime, _ := time.Parse(time.RFC3339, nodeMap[toId].Timestamp)     // The dependency node's time stamp
				if traverse = fromTime.After(toTime); traverse {
					connected = append(connected, &e)
				} // If the dependency was released before the parent node, add this edge to the connected nodes
			}

			return traverse
		},
	}
}

func removeDisconnected(g *simple.DirectedGraph, connected []*graph.Edge) {
	edges := g.Edges()
	for edges.Next() {
		edge := edges.Edge()
		for _, disconnectedEdge := range connected { // Found that it's connected, move on
			if edge == *disconnectedEdge {
				break
			} else {
				g.RemoveEdge(edge.From().ID(), edge.To().ID())
			}
		}
	}
}

// This function removes stale edges from the specified graph by doing a DFS with all packages as the root node in O(n^2)
func traverseAndRemoveEdges(g *simple.DirectedGraph, withinInterval map[int64]bool, w traverse.DepthFirst, connected []*graph.Edge) {
	nodes := g.Nodes()
	for nodes.Next() {
		n := nodes.Node()
		if withinInterval[n.ID()] { // We'll only consider traversing this subtree if its root was within the specified time interval
			_ = w.Walk(g, n, nil) // Continue walking this subtree until we've visited everything we're allowed to according to Traverse
			w.Reset()             // Clean up for the next iteration
		}
	}

	removeDisconnected(g, connected)

}

func traverseOneNode(g *simple.DirectedGraph, nodeId int64, withinInterval map[int64]bool, w traverse.DepthFirst, connected []*graph.Edge) {
	_ = w.Walk(g, g.Node(nodeId), nil)
	removeDisconnected(g, connected)
}

func filterGraph(g *simple.DirectedGraph, nodeMap map[int64]NodeInfo, beginTime, endTime time.Time) {
	// This stores whether the package existed in the specified time range
	withinInterval := make(map[int64]bool, len(nodeMap))
	// This keeps track of which edges we've connected
	connected := make([]*graph.Edge, 0, len(nodeMap)*2)
	var w traverse.DepthFirst
	initializeTraversal(g, nodeMap, connected, withinInterval, beginTime, endTime, w) // Initialize all auxillary data structures for the traversal

	traverseAndRemoveEdges(g, withinInterval, w, connected) // Traverse the graph and remove stale edges
}

func FilterGraph(g *simple.DirectedGraph, nodeMap map[int64]NodeInfo, beginTime, endTime time.Time) {
	filterGraph(g, nodeMap, beginTime, endTime)
}

func findNode(hashMap map[uint64]int64, idToNodeInfo map[int64]NodeInfo, stringId string) (int64, bool) {
	var nodeId int64
	var correctOk bool
	if info, ok := idToNodeInfo[LookupByStringId(stringId, hashMap)]; ok {
		nodeId = info.id
		correctOk = true
	} else {
		log.Printf("String id %s was not found \n", stringId)
		correctOk = false
	}
	return nodeId, correctOk
}

func FilterNode(g *simple.DirectedGraph, hashMap map[uint64]int64, nodeMap map[int64]NodeInfo, stringId string, beginTime, endTime time.Time) {

	var nodeId int64
	if id, ok := findNode(hashMap, nodeMap, stringId); ok {
		nodeId = id
	} else {
		return // This function is a no-op if we don't have a correct string id
	}

	// This stores whether the package existed in the specified time range
	withinInterval := make(map[int64]bool, len(nodeMap))
	// This keeps track of which edges we've connected
	connected := make([]*graph.Edge, 0, len(nodeMap)*2)
	var w traverse.DepthFirst
	initializeTraversal(g, nodeMap, connected, withinInterval, beginTime, endTime, w) // Initialize all auxillary data structures for the traversal

	traverseOneNode(g, nodeId, withinInterval, w, connected)
}

// This function returns the specified node and its dependencies
func GetTransitiveDependenciesNode(g *simple.DirectedGraph, nodeMap map[int64]NodeInfo, hashMap map[uint64]int64, stringId string) *[]NodeInfo {
	var nodeId int64
	result := make([]NodeInfo, 0, len(nodeMap)/2)
	if id, ok := findNode(hashMap, nodeMap, stringId); ok {
		nodeId = id
	} else {
		return &result // This function is a no-op if we don't have a correct string id
	}

	w := traverse.DepthFirst{
		Visit: func(n graph.Node) {
			result = append(result, nodeMap[n.ID()])
		},
	}

	_ = w.Walk(g, g.Node(nodeId), nil)
	return &result
}

// Get the latest dependencies matching the node's version constraints. If you want this within a specific time frame, use filterNode first
func GetLatestTransitiveDependenciesNode(g *simple.DirectedGraph, nodeMap map[int64]NodeInfo, hashMap map[uint64]int64, stringId string) *[]NodeInfo {
	var rootNode NodeInfo
	allDeps := GetTransitiveDependenciesNode(g, nodeMap, hashMap, stringId)
	result := make([]NodeInfo, 0, len(*allDeps)/2)
	if len(*allDeps) > 1 {
		rootNode = (*allDeps)[0]
	} else {
		return &result // No-op if no dependencies were found for whatever reason
	}

	newestPackageVersion := make(map[uint32]NodeInfo, len(*allDeps)/2)

	result = append(result, rootNode)

	// This for loop does the actual filtering
	for _, current := range *allDeps {

		if current.id == rootNode.id {
			continue
		}

		hash := hashPackageName(current.Name)
		currentDate, err := time.Parse(time.RFC3339, current.Timestamp)
		if err != nil {
			continue
		}
		if latest, ok := newestPackageVersion[hash]; ok {
			latestDate, err := time.Parse(time.RFC3339, latest.Timestamp)
			if err != nil {
				fmt.Println(err)
				continue
			} else if currentDate.After(latestDate) { // If the key exists, and current date is later than the one stored
				newestPackageVersion[hash] = current // Set to the current package
			} else if currentDate.Equal(latestDate) { // If the dates are somehow equal, compare version numbers
				currentversion, _ := semver.NewVersion(current.Version)
				latestVersion, _ := semver.NewVersion(latest.Version)

				if currentversion.GreaterThan(latestVersion) {
					newestPackageVersion[hash] = current
				}
			}
		} else { // If the key doesn't exist yet
			newestPackageVersion[hash] = current
		}
	}

	for _, v := range newestPackageVersion { // Add all latest package versions to the result
		result = append(result, v)
	}

	return &result
}

func keepSelectedNodes(g *simple.DirectedGraph, removeIDs map[int64]struct{}) {
	edges := g.Edges()
	for edges.Next() {
		e := edges.Edge()
		fid := e.From().ID()
		tid := e.To().ID()

		if _, ok := removeIDs[fid]; ok {
			g.RemoveEdge(fid, tid)
		}
		if _, ok := removeIDs[tid]; ok {
			g.RemoveEdge(fid, tid)
		}
	}

	for id := range removeIDs {
		g.RemoveNode(id)
	}
}

// Filter the graph between the two given time stamps and then only keep the latest dependencies
func FilterLatestDepsGraph(g *simple.DirectedGraph, nodeMap map[int64]NodeInfo, hashMap map[uint64]int64, beginTime, endTime time.Time) {
	filterGraph(g, nodeMap, beginTime, endTime)
	length := g.Nodes().Len() / 2

	keepIDs := make(map[int64]struct{}, length)
	removeIDs := make(map[int64]struct{}, length)
	newestPackageVersion := make(map[uint32]NodeInfo, length)
	v := traverse.DepthFirst{
		Visit: func(n graph.Node) {
			current := nodeMap[n.ID()]
			currentDate, _ := time.Parse(time.RFC3339, current.Timestamp)
			hash := hashPackageName(current.Name)

			if latest, ok := newestPackageVersion[hash]; ok {
				latestDate, _ := time.Parse(time.RFC3339, latest.Timestamp)
				if currentDate.After(latestDate) { // If the key exists, and current date is later than the one stored
					newestPackageVersion[hash] = current // Set to the current package
				} else if currentDate.Equal(latestDate) { // If the dates are somehow equal, compare version numbers
					currentversion, _ := semver.NewVersion(current.Version)
					latestVersion, _ := semver.NewVersion(latest.Version)

					if currentversion.GreaterThan(latestVersion) {
						newestPackageVersion[hash] = current
					}
				}
			} else { // If the key doesn't exist yet
				newestPackageVersion[hash] = current
			}
		},
	}
	nodesAmount := len(hashMap)
	nodes := g.Nodes()

	i := 0
	for nodes.Next() {
		n := nodes.Node()
		_ = v.Walk(g, n, nil)
		v.Reset()
		i++
		fmt.Printf("\u001b[1A \u001b[2K \r") // Clear the last line
		fmt.Printf("%d / %d subtrees walked \n", i, nodesAmount)
	}

	for _, v := range newestPackageVersion {
		keepIDs[v.id] = struct{}{}
	}

	for id := range nodeMap {
		if _, ok := keepIDs[id]; !ok { // If the node id was not on the list, kick it out
			removeIDs[id] = struct{}{}
		}
	}

	keepSelectedNodes(g, removeIDs)

}

func FilterLatestDepsDebianGraph(g *simple.DirectedGraph, nodeMap map[int64]NodeInfo, hashMap map[uint64]int64, beginTime, endTime time.Time) {
	filterGraph(g, nodeMap, beginTime, endTime)
	length := g.Nodes().Len() / 2

	keepIDs := make(map[int64]struct{}, length)
	newestPackageVersion := make(map[uint32]NodeInfo, length)
	v := traverse.DepthFirst{
		Visit: func(n graph.Node) {
			current := nodeMap[n.ID()]
			currentDate, _ := time.Parse(time.RFC3339, current.Timestamp)
			hash := hashPackageName(current.Name)

			if latest, ok := newestPackageVersion[hash]; ok {
				latestDate, _ := time.Parse(time.RFC3339, latest.Timestamp)
				if currentDate.After(latestDate) { // If the key exists, and current date is later than the one stored
					newestPackageVersion[hash] = current // Set to the current package
				} else if currentDate.Equal(latestDate) { // If the dates are somehow equal, compare version numbers
					currentversion := ParseDebianVersion(current.Version)
					latestVersion := ParseDebianVersion(latest.Version)

					if CompareVersions(*currentversion, *latestVersion) == 1 {
						newestPackageVersion[hash] = current
					}
				}
			} else { // If the key doesn't exist yet
				newestPackageVersion[hash] = current
			}
		},
	}

	nodes := g.Nodes()
	for nodes.Next() {
		n := nodes.Node()
		_ = v.Walk(g, n, nil)
		v.Reset()
	}

	for _, v := range newestPackageVersion {
		keepIDs[v.id] = struct{}{}
	}

	keepSelectedNodes(g, keepIDs, nodeMap)

}

// This uses the sparse page rank algorithm to find the Page ranks of all nodes
func PageRank(graph *simple.DirectedGraph) map[int64]float64 {
	pr := network.PageRankSparse(graph, 0.85, 0.01)
	return pr
}<|MERGE_RESOLUTION|>--- conflicted
+++ resolved
@@ -227,7 +227,6 @@
 	}
 }
 
-<<<<<<< HEAD
 func CreateEdgesDebian(graph *simple.DirectedGraph, inputList *[]PackageInfo, hashToNodeId map[uint64]int64, nodeInfoMap map[int64]NodeInfo, hashToVersionMap map[uint32][]string, isMaven bool) {
 	n := len(*inputList)
 	for id, packageInfo := range *inputList {
@@ -315,8 +314,6 @@
 
 }
 
-=======
->>>>>>> 7241d17c
 func addEdge(graphMutex *sync.RWMutex, dependencyName string, v string, hashToNodeId map[uint64]int64, graph *simple.DirectedGraph, packageName string, packageVersion string) {
 	graphMutex.RLock()
 	dependencyStringId := fmt.Sprintf("%s-%s", dependencyName, v)
