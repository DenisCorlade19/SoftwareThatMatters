
# Created by https://www.toptal.com/developers/gitignore/api/python,go,vs,intellij
# Edit at https://www.toptal.com/developers/gitignore?templates=python,go,vs,intellij

### Go ###
# If you prefer the allow list template instead of the deny list, see community template:
# https://github.com/github/gitignore/blob/main/community/Golang/Go.AllowList.gitignore
#
# Binaries for programs and plugins
*.exe
*.exe~
*.dll
*.so
*.dylib

# Test binary, built with `go test -c`
*.test

# Output of the go coverage tool, specifically when used with LiteIDE
*.out

# Dependency directories (remove the comment below to include it)
# vendor/

# Go workspace file
go.work

### Go Patch ###
/vendor/
/Godeps/

### Intellij ###
# Covers JetBrains IDEs: IntelliJ, RubyMine, PhpStorm, AppCode, PyCharm, CLion, Android Studio, WebStorm and Rider
# Reference: https://intellij-support.jetbrains.com/hc/en-us/articles/206544839

# User-specific stuff
.idea/**/workspace.xml
.idea/**/tasks.xml
.idea/**/usage.statistics.xml
.idea/**/dictionaries
.idea/**/shelf
.idea/modules.xml
.idea/SoftwareThatMatters.iml
.idea/vcs.xml

# AWS User-specific
.idea/**/aws.xml

# Generated files
.idea/**/contentModel.xml

# Sensitive or high-churn files
.idea/**/dataSources/
.idea/**/dataSources.ids
.idea/**/dataSources.local.xml
.idea/**/sqlDataSources.xml
.idea/**/dynamic.xml
.idea/**/uiDesigner.xml
.idea/**/dbnavigator.xml

# Gradle
.idea/**/gradle.xml
.idea/**/libraries

# Gradle and Maven with auto-import
# When using Gradle or Maven with auto-import, you should exclude module files,
# since they will be recreated, and may cause churn.  Uncomment if using
# auto-import.
# .idea/artifacts
# .idea/compiler.xml
# .idea/jarRepositories.xml
# .idea/modules.xml
# .idea/*.iml
# .idea/modules
# *.iml
# *.ipr

# CMake
cmake-build-*/

# Mongo Explorer plugin
.idea/**/mongoSettings.xml

# File-based project format
*.iws

# IntelliJ
out/

# mpeltonen/sbt-idea plugin
.idea_modules/

# JIRA plugin
atlassian-ide-plugin.xml

# Cursive Clojure plugin
.idea/replstate.xml

# SonarLint plugin
.idea/sonarlint/

# Crashlytics plugin (for Android Studio and IntelliJ)
com_crashlytics_export_strings.xml
crashlytics.properties
crashlytics-build.properties
fabric.properties

# Editor-based Rest Client
.idea/httpRequests

# Android studio 3.1+ serialized cache file
.idea/caches/build_file_checksums.ser

### Intellij Patch ###
# Comment Reason: https://github.com/joeblau/gitignore.io/issues/186#issuecomment-215987721

# *.iml
# modules.xml
# .idea/misc.xml
# *.ipr

# Sonarlint plugin
# https://plugins.jetbrains.com/plugin/7973-sonarlint
.idea/**/sonarlint/

# SonarQube Plugin
# https://plugins.jetbrains.com/plugin/7238-sonarqube-community-plugin
.idea/**/sonarIssues.xml

# Markdown Navigator plugin
# https://plugins.jetbrains.com/plugin/7896-markdown-navigator-enhanced
.idea/**/markdown-navigator.xml
.idea/**/markdown-navigator-enh.xml
.idea/**/markdown-navigator/

# Cache file creation bug
# See https://youtrack.jetbrains.com/issue/JBR-2257
.idea/$CACHE_FILE$

# CodeStream plugin
# https://plugins.jetbrains.com/plugin/12206-codestream
.idea/codestream.xml

### Python ###
# Byte-compiled / optimized / DLL files
__pycache__/
*.py[cod]
*$py.class

# C extensions

# Distribution / packaging
.Python
build/
develop-eggs/
dist/
downloads/
eggs/
.eggs/
lib/
lib64/
parts/
sdist/
var/
wheels/
share/python-wheels/
*.egg-info/
.installed.cfg
*.egg
MANIFEST

# PyInstaller
#  Usually these files are written by a python script from a template
#  before PyInstaller builds the exe, so as to inject date/other infos into it.
*.manifest
*.spec

# Installer logs
pip-log.txt
pip-delete-this-directory.txt

# Unit test / coverage reports
htmlcov/
.tox/
.nox/
.coverage
.coverage.*
.cache
nosetests.xml
coverage.xml
*.cover
*.py,cover
.hypothesis/
.pytest_cache/
cover/

# Translations
*.mo
*.pot

# Django stuff:
*.log
local_settings.py
db.sqlite3
db.sqlite3-journal

# Flask stuff:
instance/
.webassets-cache

# Scrapy stuff:
.scrapy

# Sphinx documentation
docs/_build/

# PyBuilder
.pybuilder/
target/

# Jupyter Notebook
.ipynb_checkpoints

# IPython
profile_default/
ipython_config.py

# pyenv
#   For a library or package, you might want to ignore these files since the code is
#   intended to run in multiple environments; otherwise, check them in:
# .python-version

# pipenv
#   According to pypa/pipenv#598, it is recommended to include Pipfile.lock in version control.
#   However, in case of collaboration, if having platform-specific dependencies or dependencies
#   having no cross-platform support, pipenv may install dependencies that don't work, or not
#   install all needed dependencies.
#Pipfile.lock

# poetry
#   Similar to Pipfile.lock, it is generally recommended to include poetry.lock in version control.
#   This is especially recommended for binary packages to ensure reproducibility, and is more
#   commonly ignored for libraries.
#   https://python-poetry.org/docs/basic-usage/#commit-your-poetrylock-file-to-version-control
#poetry.lock

# PEP 582; used by e.g. github.com/David-OConnor/pyflow
__pypackages__/

# Celery stuff
celerybeat-schedule
celerybeat.pid

# SageMath parsed files
*.sage.py

# Environments
.env
.venv
env/
venv/
ENV/
env.bak/
venv.bak/

# Spyder project settings
.spyderproject
.spyproject

# Rope project settings
.ropeproject

# mkdocs documentation
/site

# mypy
.mypy_cache/
.dmypy.json
dmypy.json

# Pyre type checker
.pyre/

# pytype static type analyzer
.pytype/

# Cython debug symbols
cython_debug/

# PyCharm
#  JetBrains specific template is maintained in a separate JetBrains.gitignore that can
#  be found at https://github.com/github/gitignore/blob/main/Global/JetBrains.gitignore
#  and can be added to the global gitignore or merged into this file.  For a more nuclear
#  option (not recommended) you can uncomment the following to ignore the entire idea folder.
#.idea/

### vs ###
## Ignore Visual Studio temporary files, build results, and
## files generated by popular Visual Studio add-ons.
##
## Get latest from https://github.com/github/gitignore/blob/master/VisualStudio.gitignore

# User-specific files
*.rsuser
*.suo
*.user
*.userosscache
*.sln.docstates

# User-specific files (MonoDevelop/Xamarin Studio)
*.userprefs

# Mono auto generated files
mono_crash.*

# Build results
[Dd]ebug/
[Dd]ebugPublic/
[Rr]elease/
[Rr]eleases/
x64/
x86/
[Aa][Rr][Mm]/
[Aa][Rr][Mm]64/
bld/
[Bb]in/
[Oo]bj/
[Ll]og/
[Ll]ogs/

# Visual Studio 2015/2017 cache/options directory
.vs/
# Uncomment if you have tasks that create the project's static files in wwwroot
#wwwroot/

# Visual Studio 2017 auto generated files
Generated\ Files/

# MSTest test Results
[Tt]est[Rr]esult*/
[Bb]uild[Ll]og.*

# NUnit
*.VisualState.xml
TestResult.xml
nunit-*.xml

# Build Results of an ATL Project
[Dd]ebugPS/
[Rr]eleasePS/
dlldata.c

# Benchmark Results
BenchmarkDotNet.Artifacts/

# .NET Core
project.lock.json
project.fragment.lock.json
artifacts/

# StyleCop
StyleCopReport.xml

# Files built by Visual Studio
*_i.c
*_p.c
*_h.h
*.ilk
*.meta
*.obj
*.iobj
*.pch
*.pdb
*.ipdb
*.pgc
*.pgd
*.rsp
*.sbr
*.tlb
*.tli
*.tlh
*.tmp
*.tmp_proj
*_wpftmp.csproj
*.vspscc
*.vssscc
.builds
*.pidb
*.svclog
*.scc

# Chutzpah Test files
_Chutzpah*

# Visual C++ cache files
ipch/
*.aps
*.ncb
*.opendb
*.opensdf
*.sdf
*.cachefile
*.VC.db
*.VC.VC.opendb

# Visual Studio profiler
*.psess
*.vsp
*.vspx
*.sap

# Visual Studio Trace Files
*.e2e

# TFS 2012 Local Workspace
$tf/

# Guidance Automation Toolkit
*.gpState

# ReSharper is a .NET coding add-in
_ReSharper*/
*.[Rr]e[Ss]harper
*.DotSettings.user

# TeamCity is a build add-in
_TeamCity*

# DotCover is a Code Coverage Tool
*.dotCover

# AxoCover is a Code Coverage Tool
.axoCover/*
!.axoCover/settings.json

# Coverlet is a free, cross platform Code Coverage Tool
coverage*[.json, .xml, .info]

# Visual Studio code coverage results
*.coverage
*.coveragexml

# NCrunch
_NCrunch_*
.*crunch*.local.xml
nCrunchTemp_*

# MightyMoose
*.mm.*
AutoTest.Net/

# Web workbench (sass)
.sass-cache/

# Installshield output folder
[Ee]xpress/

# DocProject is a documentation generator add-in
DocProject/buildhelp/
DocProject/Help/*.HxT
DocProject/Help/*.HxC
DocProject/Help/*.hhc
DocProject/Help/*.hhk
DocProject/Help/*.hhp
DocProject/Help/Html2
DocProject/Help/html

# Click-Once directory
publish/

# Publish Web Output
*.[Pp]ublish.xml
*.azurePubxml
# Note: Comment the next line if you want to checkin your web deploy settings,
# but database connection strings (with potential passwords) will be unencrypted
*.pubxml
*.publishproj

# Microsoft Azure Web App publish settings. Comment the next line if you want to
# checkin your Azure Web App publish settings, but sensitive information contained
# in these scripts will be unencrypted
PublishScripts/

# NuGet Packages
*.nupkg
# NuGet Symbol Packages
*.snupkg
# The packages folder can be ignored because of Package Restore
**/[Pp]ackages/*
# except build/, which is used as an MSBuild target.
!**/[Pp]ackages/build/
# Uncomment if necessary however generally it will be regenerated when needed
#!**/[Pp]ackages/repositories.config
# NuGet v3's project.json files produces more ignorable files
*.nuget.props
*.nuget.targets

# Microsoft Azure Build Output
csx/
*.build.csdef

# Microsoft Azure Emulator
ecf/
rcf/

# Windows Store app package directories and files
AppPackages/
BundleArtifacts/
Package.StoreAssociation.xml
_pkginfo.txt
*.appx
*.appxbundle
*.appxupload

# Visual Studio cache files
# files ending in .cache can be ignored
*.[Cc]ache
# but keep track of directories ending in .cache
!?*.[Cc]ache/

# Others
ClientBin/
~$*
*~
*.dbmdl
*.dbproj.schemaview
*.jfm
*.pfx
*.publishsettings
orleans.codegen.cs

# Including strong name files can present a security risk
# (https://github.com/github/gitignore/pull/2483#issue-259490424)
#*.snk

# Since there are multiple workflows, uncomment next line to ignore bower_components
# (https://github.com/github/gitignore/pull/1529#issuecomment-104372622)
#bower_components/

# RIA/Silverlight projects
Generated_Code/

# Backup & report files from converting an old project file
# to a newer Visual Studio version. Backup files are not needed,
# because we have git ;-)
_UpgradeReport_Files/
Backup*/
UpgradeLog*.XML
UpgradeLog*.htm
ServiceFabricBackup/
*.rptproj.bak

# SQL Server files
*.mdf
*.ldf
*.ndf

# Business Intelligence projects
*.rdl.data
*.bim.layout
*.bim_*.settings
*.rptproj.rsuser
*- [Bb]ackup.rdl
*- [Bb]ackup ([0-9]).rdl
*- [Bb]ackup ([0-9][0-9]).rdl

# Microsoft Fakes
FakesAssemblies/

# GhostDoc plugin setting file
*.GhostDoc.xml

# Node.js Tools for Visual Studio
.ntvs_analysis.dat
node_modules/

# Visual Studio 6 build log
*.plg

# Visual Studio 6 workspace options file
*.opt

# Visual Studio 6 auto-generated workspace file (contains which files were open etc.)
*.vbw

# Visual Studio LightSwitch build output
**/*.HTMLClient/GeneratedArtifacts
**/*.DesktopClient/GeneratedArtifacts
**/*.DesktopClient/ModelManifest.xml
**/*.Server/GeneratedArtifacts
**/*.Server/ModelManifest.xml
_Pvt_Extensions

# Paket dependency manager
.paket/paket.exe
paket-files/

# FAKE - F# Make
.fake/

# CodeRush personal settings
.cr/personal

# Python Tools for Visual Studio (PTVS)
*.pyc

# Cake - Uncomment if you are using it
# tools/**
# !tools/packages.config

# Tabs Studio
*.tss

# Telerik's JustMock configuration file
*.jmconfig

# BizTalk build output
*.btp.cs
*.btm.cs
*.odx.cs
*.xsd.cs

# OpenCover UI analysis results
OpenCover/

# Azure Stream Analytics local run output
ASALocalRun/

# MSBuild Binary and Structured Log
*.binlog

# NVidia Nsight GPU debugger configuration file
*.nvuser

# MFractors (Xamarin productivity tool) working folder
.mfractor/

# Local History for Visual Studio
.localhistory/

# BeatPulse healthcheck temp database
healthchecksdb

# Backup folder for Package Reference Convert tool in Visual Studio 2017
MigrationBackup/

# Ionide (cross platform F# VS Code tools) working folder
.ionide/
<<<<<<< HEAD
.idea*
.idea
=======

>>>>>>> 11344d03
/data/
# End of https://www.toptal.com/developers/gitignore/api/python,go,vs,intellij<|MERGE_RESOLUTION|>--- conflicted
+++ resolved
@@ -646,11 +646,7 @@
 
 # Ionide (cross platform F# VS Code tools) working folder
 .ionide/
-<<<<<<< HEAD
 .idea*
 .idea
-=======
-
->>>>>>> 11344d03
 /data/
 # End of https://www.toptal.com/developers/gitignore/api/python,go,vs,intellij